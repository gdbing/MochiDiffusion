--- conflicted
+++ resolved
@@ -434,11 +434,8 @@
 				035EE000295A224900080D18 /* ModelView.swift in Sources */,
 				03E075792968A153003488F9 /* CircularProgressView.swift in Sources */,
 				58FF218829FAE96200A70C7C /* ControlNetView.swift in Sources */,
-<<<<<<< HEAD
+				C11A03882B099D9600540F7F /* JobQueueView.swift in Sources */,
 				C1ADEC2C2B16957800E142CA /* FolderMonitor.swift in Sources */,
-=======
-				C11A03882B099D9600540F7F /* JobQueueView.swift in Sources */,
->>>>>>> 05126ca5
 				0352E2AA294EA0E1003FBF25 /* AppView.swift in Sources */,
 				D7B03F2029D42F9900DF89DD /* SDModelAttentionType.swift in Sources */,
 				0352E2B5294EA887003FBF25 /* Functions.swift in Sources */,
