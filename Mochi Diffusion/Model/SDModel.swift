--- conflicted
+++ resolved
@@ -17,16 +17,12 @@
     let attention: SDModelAttentionType
     let controlNet: [String]
     let isXL: Bool
-<<<<<<< HEAD
     var inputSize: CGSize?
     let controltype: ControlType?
     let allowsVariableSize: Bool
     private let vaeAllowsVariableSize: Bool
     let isGuernika: Bool
-=======
-    let inputSize: CGSize?
     let tokenizer: Tokenizer?
->>>>>>> a109b1f0
 
     var id: URL { url }
 
@@ -42,6 +38,7 @@
 
         let isXL = identifyIfXL(url)
         let controltype = identifyControlNetType(url)
+        let isGuernika = identifyIsGuernika(url)
 
         self.url = url
         self.name = name
@@ -49,18 +46,11 @@
         self.controlNet = controlNet.filter { $0.size == size && $0.attention == attention && $0.controltype == controltype ?? .all }.map { $0.name }
         self.isXL = isXL
         self.inputSize = size
-<<<<<<< HEAD
         self.controltype = controltype
         self.allowsVariableSize = allowsVariableSize
         self.vaeAllowsVariableSize = vaeAllowsVariableSize
-        if identifyIsGuernika(url) {
-            self.isGuernika = true
-        } else {
-            self.isGuernika = false
-        }
-=======
-        self.tokenizer = Tokenizer(modelDir: url)
->>>>>>> a109b1f0
+        self.isGuernika = isGuernika
+        self.tokenizer = Tokenizer(modelDir: url, isGuernika: isGuernika)
     }
 }
 
