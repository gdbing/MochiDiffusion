//
//  SDModel.swift
//  Mochi Diffusion
//
//  Created by Joshua Park on 2/12/23.
//

import CoreML
import Foundation
import os.log

private let logger = Logger()

struct SDModel: Identifiable {
    let url: URL
    let name: String
    let attention: SDModelAttentionType
    let controlNet: [String]
    let isXL: Bool
    var inputSize: CGSize?
    let controltype: ControlType?
    let allowsVariableSize: Bool
    private let vaeAllowsVariableSize: Bool

    var id: URL { url }

    init?(url: URL, name: String, controlNet: [SDControlNet]) {
        guard
            let attention = identifyAttentionType(url),
            let allowsVariableSize = identifyAllowsVariableSize(url),
            let vaeAllowsVariableSize = identifyVaeAllowsVariableSize(url),
            let size = identifyInputSize(url)
        else {
            return nil
        }

        let isXL = identifyIfXL(url)
        let controltype = identifyControlNetType(url)

        self.url = url
        self.name = name
        self.attention = attention
<<<<<<< HEAD
        self.controlNet = controlNet.filter { $0.size == size && $0.attention == attention && $0.controltype == controltype ?? .all }.map { $0.name }
=======
        if let size = size {
            self.controlNet = controlNet.filter { $0.size == size && $0.attention == attention }.map
            { $0.name }
        } else {
            self.controlNet = []
        }
>>>>>>> 261e4f5e
        self.isXL = isXL
        self.inputSize = size
        self.controltype = controltype
        self.allowsVariableSize = allowsVariableSize
        self.vaeAllowsVariableSize = vaeAllowsVariableSize
    }
}

extension SDModel: Hashable {
    func hash(into hasher: inout Hasher) {
        hasher.combine(id)
    }
}

extension SDModel {
    /// replace VAEEncoder.mlmodelc/coremldata.bin with en-coremldata.bin
    /// replace VAEDecoder.mlmodelc/coremldata.bin with de-coremldata.bin
    func resizeableCopy(target: URL, controlNet: [SDControlNet] = []) -> SDModel? {
        guard allowsVariableSize && !vaeAllowsVariableSize else {
            return nil
        }
        do {
            if !FileManager.default.fileExists(atPath: target.path(percentEncoded: false)) {
                try recursiveHardLink(source: url, target: target)

                let encoderBinURL = target.appending(components: "VAEEncoder.mlmodelc", "coremldata.bin")
                try? FileManager.default.removeItem(at: encoderBinURL)
                try FileManager.default.copyItem(at: Bundle.main.url(forResource: "en-coremldata", withExtension: "bin")!, to: encoderBinURL)

                let decoderBinURL = target.appending(components: "VAEDecoder.mlmodelc", "coremldata.bin")
                try? FileManager.default.removeItem(at: decoderBinURL)
                try FileManager.default.copyItem(at: Bundle.main.url(forResource: "de-coremldata", withExtension: "bin")!, to: decoderBinURL)

                let encoderMilURL = target.appending(components: "VAEEncoder.mlmodelc", "model.mil")
                let encoderMilBakURL = target.appending(components: "VAEEncoder.mlmodelc", "model.mil.bak")
                try? FileManager.default.removeItem(at: encoderMilURL)
                try? FileManager.default.removeItem(at: encoderMilBakURL)
                try FileManager.default.copyItem(at: url.appending(components: "VAEEncoder.mlmodelc", "model.mil"), to: encoderMilBakURL)

                let decoderMilURL = target.appending(components: "VAEDecoder.mlmodelc", "model.mil")
                let decoderMilBakURL = target.appending(components: "VAEDecoder.mlmodelc", "model.mil.bak")
                try? FileManager.default.removeItem(at: decoderMilURL)
                try? FileManager.default.removeItem(at: decoderMilBakURL)
                try FileManager.default.copyItem(at: url.appending(components: "VAEDecoder.mlmodelc", "model.mil"), to: decoderMilBakURL)

                let encoderMetadataURL = target.appending(components: "VAEEncoder.mlmodelc", "metadata.json")
                try? FileManager.default.removeItem(at: encoderMetadataURL)
                try FileManager.default.copyItem(at: url.appending(components: "VAEEncoder.mlmodelc", "metadata.json"), to: encoderMetadataURL)
            }

            return SDModel(url: target, name: name, controlNet: controlNet)
        } catch {
            print("ERROR: Unable to create resizeable copy of SDModel \(name) \(error)")
            return nil
        }
    }

    /// overwrite shape data in VAEEncoder.mlmodelc/model.mil
    func modifyEncoderMil(width: Int, height: Int) {
        let milURL = url.appending(components: "VAEEncoder.mlmodelc", "model.mil")
        let milBakUrl = url.appending(components: "VAEEncoder.mlmodelc", "model.mil.bak")
        do {
            var fileContent = try String(contentsOf: milBakUrl, encoding: .utf8)
            if isXL {
                fileContent = fileContent.replacingOccurrences(of: "[1, 8, 128, 128]", with: "[1, 8, \(height / 8), \(width / 8)]")
                fileContent = fileContent.replacingOccurrences(of: "[1, 1, 16384, 512]", with: "[1, 1, \(height / 8 * width / 8), 512]")
                fileContent = fileContent.replacingOccurrences(of: "[1, 1, 16384, 16384]", with: "[1, 1, \(height / 8 * width / 8), \(height / 8 * width / 8)]")
                fileContent = fileContent.replacingOccurrences(of: "[1, 16384, 1, 512]", with: "[1, \(height / 8 * width / 8), 1, 512]")
                fileContent = fileContent.replacingOccurrences(of: "[1, 16384, 512]", with: "[1, \(height / 8 * width / 8), 512]")
                fileContent = fileContent.replacingOccurrences(of: "[1, 512, 16384]", with: "[1, 512, \(height / 8 * width / 8)]")
                fileContent = fileContent.replacingOccurrences(of: "[1, 32, 16, 16384]", with: "[1, 32, 16, \(height / 8 * width / 8)]")
                fileContent = fileContent.replacingOccurrences(of: "[1, 32, 16, 128, 128]", with: "[1, 32, 16, \(height / 8), \(width / 8)]")
                fileContent = fileContent.replacingOccurrences(of: "[1, 512, 128, 128]", with: "[1, 512, \(height / 8), \(width / 8)]")
                fileContent = fileContent.replacingOccurrences(of: "[1, 512, 257, 257]", with: "[1, 512, \(height / 4 + 1), \(width / 4 + 1)]")
                fileContent = fileContent.replacingOccurrences(of: "[1, 32, 16, 256, 256]", with: "[1, 32, 16, \(height / 4), \(width / 4)]")
                fileContent = fileContent.replacingOccurrences(of: "[1, 512, 256, 256]", with: "[1, 512, \(height / 4), \(width / 4)]")
                fileContent = fileContent.replacingOccurrences(of: "[1, 32, 8, 256, 256]", with: "[1, 32, 8, \(height / 4), \(width / 4)]")
                fileContent = fileContent.replacingOccurrences(of: "[1, 256, 256, 256]", with: "[1, 256, \(height / 4), \(width / 4)]")
                fileContent = fileContent.replacingOccurrences(of: "[1, 256, 513, 513]", with: "[1, 256, \(height / 2 + 1), \(width / 2 + 1)]")
                fileContent = fileContent.replacingOccurrences(of: "[1, 32, 8, 512, 512]", with: "[1, 32, 8, \(height / 2), \(width / 2)]")
                fileContent = fileContent.replacingOccurrences(of: "[1, 256, 512, 512]", with: "[1, 256, \(height / 2), \(width / 2)]")
                fileContent = fileContent.replacingOccurrences(of: "[1, 32, 4, 512, 512]", with: "[1, 32, 4, \(height / 2), \(width / 2)]")
                fileContent = fileContent.replacingOccurrences(of: "[1, 128, 512, 512]", with: "[1, 128, \(height / 2), \(width / 2)]")
                fileContent = fileContent.replacingOccurrences(of: "[1, 128, 1025, 1025]", with: "[1, 128, \(height + 1), \(width + 1)]")
                fileContent = fileContent.replacingOccurrences(of: "[1, 128, 1024, 1024]", with: "[1, 128, \(height), \(width)]")
                fileContent = fileContent.replacingOccurrences(of: "[1, 32, 4, 1024, 1024]", with: "[1, 32, 4, \(height), \(width)]")
                fileContent = fileContent.replacingOccurrences(of: "[1, 3, 1024, 1024]", with: "[1, 3, \(height), \(width)]")
            } else {
                fileContent = fileContent.replacingOccurrences(of: "[1, 8, 64, 64]", with: "[1, 8, \(height / 8), \(width / 8)]")
                fileContent = fileContent.replacingOccurrences(of: "[1, 1, 4096, 512]", with: "[1, 1, \(height / 8 * width / 8), 512]")
                fileContent = fileContent.replacingOccurrences(of: "[1, 1, 4096, 4096]", with: "[1, 1, \(height / 8 * width / 8), \(height / 8 * width / 8)]")
                fileContent = fileContent.replacingOccurrences(of: "[1, 4096, 1, 512]", with: "[1, \(height / 8 * width / 8), 1, 512]")
                fileContent = fileContent.replacingOccurrences(of: "[1, 4096, 512]", with: "[1, \(height / 8 * width / 8), 512]")
                fileContent = fileContent.replacingOccurrences(of: "[1, 512, 4096]", with: "[1, 512, \(height / 8 * width / 8)]")
                fileContent = fileContent.replacingOccurrences(of: "[1, 32, 16, 4096]", with: "[1, 32, 16, \(height / 8 * width / 8)]")
                fileContent = fileContent.replacingOccurrences(of: "[1, 32, 16, 64, 64]", with: "[1, 32, 16, \(height / 8), \(width / 8)]")
                fileContent = fileContent.replacingOccurrences(of: "[1, 512, 64, 64]", with: "[1, 512, \(height / 8), \(width / 8)]")
                fileContent = fileContent.replacingOccurrences(of: "[1, 512, 129, 129]", with: "[1, 512, \(height / 4 + 1), \(width / 4 + 1)]")
                fileContent = fileContent.replacingOccurrences(of: "[1, 32, 16, 128, 128]", with: "[1, 32, 16, \(height / 4), \(width / 4)]")
                fileContent = fileContent.replacingOccurrences(of: "[1, 512, 128, 128]", with: "[1, 512, \(height / 4), \(width / 4)]")
                fileContent = fileContent.replacingOccurrences(of: "[1, 32, 8, 128, 128]", with: "[1, 32, 8, \(height / 4), \(width / 4)]")
                fileContent = fileContent.replacingOccurrences(of: "[1, 256, 128, 128]", with: "[1, 256, \(height / 4), \(width / 4)]")
                fileContent = fileContent.replacingOccurrences(of: "[1, 256, 257, 257]", with: "[1, 256, \(height / 2 + 1), \(width / 2 + 1)]")
                fileContent = fileContent.replacingOccurrences(of: "[1, 32, 8, 256, 256]", with: "[1, 32, 8, \(height / 2), \(width / 2)]")
                fileContent = fileContent.replacingOccurrences(of: "[1, 256, 256, 256]", with: "[1, 256, \(height / 2), \(width / 2)]")
                fileContent = fileContent.replacingOccurrences(of: "[1, 32, 4, 256, 256]", with: "[1, 32, 4, \(height / 2), \(width / 2)]")
                fileContent = fileContent.replacingOccurrences(of: "[1, 128, 256, 256]", with: "[1, 128, \(height / 2), \(width / 2)]")
                fileContent = fileContent.replacingOccurrences(of: "[1, 128, 513, 513]", with: "[1, 128, \(height + 1), \(width + 1)]")
                fileContent = fileContent.replacingOccurrences(of: "[1, 128, 512, 512]", with: "[1, 128, \(height), \(width)]")
                fileContent = fileContent.replacingOccurrences(of: "[1, 32, 4, 512, 512]", with: "[1, 32, 4, \(height), \(width)]")
                fileContent = fileContent.replacingOccurrences(of: "[1, 3, 512, 512]", with: "[1, 3, \(height), \(width)]")
            }
            try fileContent.write(to: milURL, atomically: false, encoding: .utf8)
        } catch {
            print("Error: Unable to modify \(milURL.path(percentEncoded: false))")
        }
    }

    /// overwrite shape data in VAEDecoder.mlmodelc/model.mil
    func modifyDecoderMil(width: Int, height: Int) {
        let milURL = url.appending(components: "VAEDecoder.mlmodelc", "model.mil")
        let milBakURL = url.appending(components: "VAEDecoder.mlmodelc", "model.mil.bak")
        do {
            var fileContent = try String(contentsOf: milBakURL, encoding: .utf8)
            if isXL {
                fileContent = fileContent.replacingOccurrences(of: "[1, 4, 128, 128]", with: "[1, 4, \(height / 8), \(width / 8)]")
                fileContent = fileContent.replacingOccurrences(of: "[1, 512, 128, 128]", with: "[1, 512, \(height / 8), \(width / 8)]")
                fileContent = fileContent.replacingOccurrences(of: "[1, 32, 16, 128, 128]", with: "[1, 32, 16, \(height / 8), \(width / 8)]")
                fileContent = fileContent.replacingOccurrences(of: "[1, 32, 16, 16384]", with: "[1, 32, 16, \(height / 8 * width / 8)]")
                fileContent = fileContent.replacingOccurrences(of: "[1, 512, 16384]", with: "[1, 512, \(height / 8 * width / 8)]")
                fileContent = fileContent.replacingOccurrences(of: "[1, 16384, 512]", with: "[1, \(height / 8 * width / 8), 512]")
                fileContent = fileContent.replacingOccurrences(of: "[1, 16384, 1, 512]", with: "[1, \(height / 8 * width / 8), 1, 512]")
                fileContent = fileContent.replacingOccurrences(of: "[1, 1, 16384, 512]", with: "[1, 1, \(height / 8 * width / 8), 512]")
                fileContent = fileContent.replacingOccurrences(of: "[1, 1, 16384, 16384]", with: "[1, 1, \(height / 8 * width / 8), \(height / 8 * width / 8)]")
                fileContent = fileContent.replacingOccurrences(of: "[1, 512, 256, 256]", with: "[1, 512, \(height / 4), \(width / 4)]")
                fileContent = fileContent.replacingOccurrences(of: "[1, 32, 16, 256, 256]", with: "[1, 32, 16, \(height / 4), \(width / 4)]")
                fileContent = fileContent.replacingOccurrences(of: "[1, 512, 512, 512]", with: "[1, 512, \(height / 2), \(width / 2)]")
                fileContent = fileContent.replacingOccurrences(of: "[1, 32, 16, 512, 512]", with: "[1, 32, 16, \(height / 2), \(width / 2)]")
                fileContent = fileContent.replacingOccurrences(of: "[1, 256, 512, 512]", with: "[1, 256, \(height / 2), \(width / 2)]")
                fileContent = fileContent.replacingOccurrences(of: "[1, 32, 8, 512, 512]", with: "[1, 32, 8, \(height / 2), \(width / 2)]")
                fileContent = fileContent.replacingOccurrences(of: "[1, 256, 1024, 1024]", with: "[1, 256, \(height), \(width)]")
                fileContent = fileContent.replacingOccurrences(of: "[1, 32, 8, 1024, 1024]", with: "[1, 32, 8, \(height), \(width)]")
                fileContent = fileContent.replacingOccurrences(of: "[1, 128, 1024, 1024]", with: "[1, 128, \(height), \(width)]")
                fileContent = fileContent.replacingOccurrences(of: "[1, 32, 4, 1024, 1024]", with: "[1, 32, 4, \(height), \(width)]")
                fileContent = fileContent.replacingOccurrences(of: "[1, 3, 1024, 1024]", with: "[1, 3, \(height), \(width)]")
            } else {
                fileContent = fileContent.replacingOccurrences(of: "[1, 4, 64, 64]", with: "[1, 4, \(height / 8), \(width / 8)]")
                fileContent = fileContent.replacingOccurrences(of: "[1, 512, 64, 64]", with: "[1, 512, \(height / 8), \(width / 8)]")
                fileContent = fileContent.replacingOccurrences(of: "[1, 32, 16, 64, 64]", with: "[1, 32, 16, \(height / 8), \(width / 8)]")
                fileContent = fileContent.replacingOccurrences(of: "[1, 32, 16, 4096]", with: "[1, 32, 16, \(height / 8 * width / 8)]")
                fileContent = fileContent.replacingOccurrences(of: "[1, 512, 4096]", with: "[1, 512, \(height / 8 * width / 8)]")
                fileContent = fileContent.replacingOccurrences(of: "[1, 4096, 512]", with: "[1, \(height / 8 * width / 8), 512]")
                fileContent = fileContent.replacingOccurrences(of: "[1, 4096, 1, 512]", with: "[1, \(height / 8 * width / 8), 1, 512]")
                fileContent = fileContent.replacingOccurrences(of: "[1, 1, 4096, 512]", with: "[1, 1, \(height / 8 * width / 8), 512]")
                fileContent = fileContent.replacingOccurrences(of: "[1, 1, 4096, 4096]", with: "[1, 1, \(height / 8 * width / 8), \(height / 8 * width / 8)]")
                fileContent = fileContent.replacingOccurrences(of: "[1, 512, 128, 128]", with: "[1, 512, \(height / 4), \(width / 4)]")
                fileContent = fileContent.replacingOccurrences(of: "[1, 32, 16, 128, 128]", with: "[1, 32, 16, \(height / 4), \(width / 4)]")
                fileContent = fileContent.replacingOccurrences(of: "[1, 512, 256, 256]", with: "[1, 512, \(height / 2), \(width / 2)]")
                fileContent = fileContent.replacingOccurrences(of: "[1, 32, 16, 256, 256]", with: "[1, 32, 16, \(height / 2), \(width / 2)]")
                fileContent = fileContent.replacingOccurrences(of: "[1, 256, 256, 256]", with: "[1, 256, \(height / 2), \(width / 2)]")
                fileContent = fileContent.replacingOccurrences(of: "[1, 32, 8, 256, 256]", with: "[1, 32, 8, \(height / 2), \(width / 2)]")
                fileContent = fileContent.replacingOccurrences(of: "[1, 256, 512, 512]", with: "[1, 256, \(height), \(width)]")
                fileContent = fileContent.replacingOccurrences(of: "[1, 32, 8, 512, 512]", with: "[1, 32, 8, \(height), \(width)]")
                fileContent = fileContent.replacingOccurrences(of: "[1, 128, 512, 512]", with: "[1, 128, \(height), \(width)]")
                fileContent = fileContent.replacingOccurrences(of: "[1, 32, 4, 512, 512]", with: "[1, 32, 4, \(height), \(width)]")
                fileContent = fileContent.replacingOccurrences(of: "[1, 3, 512, 512]", with: "[1, 3, \(height), \(width)]")
            }
            try fileContent.write(to: milURL, atomically: false, encoding: .utf8)
        } catch {
            print("Error: Unable to modify \(milURL.path(percentEncoded: false))")
        }
    }

    /// Writes desired size value to inputSchema["shape"] of VAEEncoder.mlmodelc/metadata.json
    public func modifyInputSize(width: Int, height: Int) {
        guard allowsVariableSize && !vaeAllowsVariableSize else {
            print("ERROR: model \(name) cannot modify input size")
            return
        }

        let encoderMetadataURL = url.appendingPathComponent("VAEEncoder.mlmodelc").appendingPathComponent("metadata.json")
        guard
            let jsonData = try? Data(contentsOf: encoderMetadataURL),
            var jsonArray = try? JSONSerialization.jsonObject(with: jsonData) as? [[String: Any]],
            var jsonItem = jsonArray.first,
            var inputSchema = jsonItem["inputSchema"] as? [[String: Any]],
            var controlnetCond = inputSchema.first,
            var shapeString = controlnetCond["shape"] as? String
        else {
            return
        }

        var shapeIntArray = shapeString.trimmingCharacters(in: CharacterSet(charactersIn: "[]"))
            .components(separatedBy: ", ")
            .compactMap { Int($0.trimmingCharacters(in: .whitespaces)) }

        shapeIntArray[3] = width
        shapeIntArray[2] = height
        shapeString = "[\(shapeIntArray.map { String($0) }.joined(separator: ", "))]"

        controlnetCond["shape"] = shapeString
        inputSchema[0] = controlnetCond
        jsonItem["inputSchema"] = inputSchema
        jsonArray[0] = jsonItem

        if let updatedJsonData = try? JSONSerialization.data(withJSONObject: jsonArray, options: .prettyPrinted) {
            try? updatedJsonData.write(to: encoderMetadataURL)
            print("update metadata.")
        } else {
            print("Failed to update metadata.")
        }
    }
}

private func identifyAttentionType(_ url: URL) -> SDModelAttentionType? {
    guard let metadataURL = unetMetadataURL(from: url) else {
        logger.warning("No model metadata found at '\(url)'")
        return nil
    }

    struct ModelMetadata: Decodable {
        let mlProgramOperationTypeHistogram: [String: Int]
    }

    do {
        let jsonData = try Data(contentsOf: metadataURL)
        let metadatas = try JSONDecoder().decode([ModelMetadata].self, from: jsonData)

        guard metadatas.count == 1 else {
            return nil
        }

        return metadatas[0].mlProgramOperationTypeHistogram["Ios16.einsum"] != nil
            ? .splitEinsum : .original
    } catch {
        logger.warning("Failed to parse model metadata at '\(metadataURL)': \(error)")
        return nil
    }
}

private func identifyIfXL(_ url: URL) -> Bool {
    guard let metadataURL = unetMetadataURL(from: url) else {
        logger.warning("No model metadata found at '\(url)'")
        return false
    }

    struct ModelMetadata: Decodable {
        let inputSchema: [[String: String]]
    }

    do {
        let jsonData = try Data(contentsOf: metadataURL)
        let metadatas = try JSONDecoder().decode([ModelMetadata].self, from: jsonData)

        guard metadatas.count == 1 else {
            return false
        }

        // XL models have 5 inputs total (added: time_ids and text_embeds)
        let inputNames = metadatas[0].inputSchema.compactMap { $0["name"] }
        return inputNames.contains("time_ids") && inputNames.contains("text_embeds")
    } catch {
        logger.warning("Failed to parse model metadata at '\(metadataURL)': \(error)")
        return false
    }
}

private func unetMetadataURL(from url: URL) -> URL? {
    let potentialMetadataURLs = [
        url.appending(components: "Unet.mlmodelc", "metadata.json"),
<<<<<<< HEAD
        url.appending(components: "UnetChunk1.mlmodelc", "metadata.json")
=======
        url.appending(components: "UnetChunk1.mlmodelc", "metadata.json"),
        url.appending(components: "ControlledUnet.mlmodelc", "metadata.json"),
>>>>>>> 261e4f5e
    ]

    return potentialMetadataURLs.first {
        FileManager.default.fileExists(atPath: $0.path(percentEncoded: false))
    }
}

private func identifyInputSize(_ url: URL) -> CGSize? {
<<<<<<< HEAD
    let encoderMetadataURL = url.appending(path: "VAEDecoder.mlmodelc").appending(path: "metadata.json")
=======
    let encoderMetadataURL = url.appending(path: "VAEEncoder.mlmodelc").appending(
        path: "metadata.json")
>>>>>>> 261e4f5e
    if let jsonData = try? Data(contentsOf: encoderMetadataURL),
        let jsonArray = try? JSONSerialization.jsonObject(with: jsonData) as? [[String: Any]],
        let jsonItem = jsonArray.first,
        let inputSchema = jsonItem["outputSchema"] as? [[String: Any]],
        let controlnetCond = inputSchema.first,
<<<<<<< HEAD
        let shapeString = controlnetCond["shape"] as? String {
        if shapeString == "[]"{
            return nil
        }
=======
        let shapeString = controlnetCond["shape"] as? String
    {
>>>>>>> 261e4f5e
        let shapeIntArray = shapeString.trimmingCharacters(in: CharacterSet(charactersIn: "[]"))
            .components(separatedBy: ", ")
            .compactMap { Int($0.trimmingCharacters(in: .whitespaces)) }
        let width = shapeIntArray[3]
        let height = shapeIntArray[2]
        return CGSize(width: width, height: height)
    } else {
        return nil
    }
}

private func identifyControlNetType(_ url: URL) -> ControlType? {
    let metadataURL = url.appending(path: "Unet.mlmodelc").appending(path: "metadata.json")

    guard let jsonData = try? Data(contentsOf: metadataURL) else {
        print("Error: Could not read data from \(metadataURL)")
        return nil
    }

    guard let jsonArray = (try? JSONSerialization.jsonObject(with: jsonData)) as? [[String: Any]] else {
        print("Error: Could not parse JSON data")
        return nil
    }

    guard let jsonItem = jsonArray.first else {
        print("Error: JSON array is empty")
        return nil
    }

    guard let inputSchema = jsonItem["inputSchema"] as? [[String: Any]] else {
        print("Error: Missing 'inputSchema' in JSON")
        return nil
    }

    if inputSchema.first(where: { ($0["name"] as? String) == "adapter_res_samples_00" }) != nil && inputSchema.first(where: { ($0["name"] as? String) == "down_block_res_samples_00" }) != nil {
        return .all
    } else if inputSchema.first(where: { ($0["name"] as? String) == "adapter_res_samples_00" }) != nil {
        return .t2IAdapter
    } else {
        return .controlNet
    }
}

// swiftlint:disable discouraged_optional_boolean
private func identifyAllowsVariableSize(_ url: URL) -> Bool? {
    let metadataURL = url.appending(path: "Unet.mlmodelc").appending(path: "metadata.json")

    guard let jsonData = try? Data(contentsOf: metadataURL) else {
        print("Error: Could not read data from \(metadataURL)")
        return nil
    }

    guard let jsonArray = (try? JSONSerialization.jsonObject(with: jsonData)) as? [[String: Any]] else {
        print("Error: Could not parse JSON data")
        return nil
    }

    guard let jsonItem = jsonArray.first else {
        print("Error: JSON array is empty")
        return nil
    }

    guard let inputSchema = jsonItem["inputSchema"] as? [[String: Any]] else {
        print("Error: Missing 'inputSchema' in JSON")
        return nil
    }

    return inputSchema.first { ($0["hasShapeFlexibility"] as? String) == "1" } != nil
}

private func identifyVaeAllowsVariableSize(_ url: URL) -> Bool? {
    let metadataURL = url.appending(path: "VAEDecoder.mlmodelc").appending(path: "metadata.json")

    guard let jsonData = try? Data(contentsOf: metadataURL) else {
        print("Error: Could not read data from \(metadataURL)")
        return nil
    }

    guard let jsonArray = (try? JSONSerialization.jsonObject(with: jsonData)) as? [[String: Any]] else {
        print("Error: Could not parse JSON data")
        return nil
    }

    guard let jsonItem = jsonArray.first else {
        print("Error: JSON array is empty")
        return nil
    }

    guard let inputSchema = jsonItem["inputSchema"] as? [[String: Any]] else {
        print("Error: Missing 'inputSchema' in JSON")
        return nil
    }

    return inputSchema.first { ($0["hasShapeFlexibility"] as? String) == "1" } != nil
}
// swiftlint:enable discouraged_optional_boolean<|MERGE_RESOLUTION|>--- conflicted
+++ resolved
@@ -40,16 +40,7 @@
         self.url = url
         self.name = name
         self.attention = attention
-<<<<<<< HEAD
         self.controlNet = controlNet.filter { $0.size == size && $0.attention == attention && $0.controltype == controltype ?? .all }.map { $0.name }
-=======
-        if let size = size {
-            self.controlNet = controlNet.filter { $0.size == size && $0.attention == attention }.map
-            { $0.name }
-        } else {
-            self.controlNet = []
-        }
->>>>>>> 261e4f5e
         self.isXL = isXL
         self.inputSize = size
         self.controltype = controltype
@@ -320,12 +311,8 @@
 private func unetMetadataURL(from url: URL) -> URL? {
     let potentialMetadataURLs = [
         url.appending(components: "Unet.mlmodelc", "metadata.json"),
-<<<<<<< HEAD
-        url.appending(components: "UnetChunk1.mlmodelc", "metadata.json")
-=======
         url.appending(components: "UnetChunk1.mlmodelc", "metadata.json"),
         url.appending(components: "ControlledUnet.mlmodelc", "metadata.json"),
->>>>>>> 261e4f5e
     ]
 
     return potentialMetadataURLs.first {
@@ -334,26 +321,16 @@
 }
 
 private func identifyInputSize(_ url: URL) -> CGSize? {
-<<<<<<< HEAD
-    let encoderMetadataURL = url.appending(path: "VAEDecoder.mlmodelc").appending(path: "metadata.json")
-=======
-    let encoderMetadataURL = url.appending(path: "VAEEncoder.mlmodelc").appending(
-        path: "metadata.json")
->>>>>>> 261e4f5e
+    let encoderMetadataURL = url.appending(components: "VAEDecoder.mlmodelc", "metadata.json")
     if let jsonData = try? Data(contentsOf: encoderMetadataURL),
         let jsonArray = try? JSONSerialization.jsonObject(with: jsonData) as? [[String: Any]],
         let jsonItem = jsonArray.first,
         let inputSchema = jsonItem["outputSchema"] as? [[String: Any]],
         let controlnetCond = inputSchema.first,
-<<<<<<< HEAD
         let shapeString = controlnetCond["shape"] as? String {
-        if shapeString == "[]"{
+        if shapeString == "[]" {
             return nil
         }
-=======
-        let shapeString = controlnetCond["shape"] as? String
-    {
->>>>>>> 261e4f5e
         let shapeIntArray = shapeString.trimmingCharacters(in: CharacterSet(charactersIn: "[]"))
             .components(separatedBy: ", ")
             .compactMap { Int($0.trimmingCharacters(in: .whitespaces)) }
