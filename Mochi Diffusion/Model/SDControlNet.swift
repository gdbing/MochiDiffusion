--- conflicted
+++ resolved
@@ -22,13 +22,11 @@
     let controltype: ControlType
 
     init?(url: URL) {
-<<<<<<< HEAD
-        guard let size = identifyControlNetSize(url), let attention = identifyControlNetAttentionType(url), let type = identifyControlNetType(url) else {
-=======
-        guard let size = identifyControlNetSize(url),
-            let attention = identifyControlNetAttentionType(url)
+        guard
+            let size = identifyControlNetSize(url),
+            let attention = identifyControlNetAttentionType(url),
+            let type = identifyControlNetType(url)
         else {
->>>>>>> 261e4f5e
             return nil
         }
         self.name = url.deletingPathExtension().lastPathComponent
@@ -63,15 +61,13 @@
         return nil
     }
 
-<<<<<<< HEAD
-    guard let controlnetCond = inputSchema.first(where: { ($0["name"] as? String) == "controlnet_cond" }) ?? inputSchema.first(where: { ($0["name"] as? String) == "input" }) else {
-=======
-    guard
+    guard 
         let controlnetCond = inputSchema.first(where: {
-            ($0["name"] as? String) == "controlnet_cond"
-        })
+            ($0["name"] as? String) == "controlnet_cond" 
+        }) ?? inputSchema.first(where: {
+            ($0["name"] as? String) == "input" 
+        }) 
     else {
->>>>>>> 261e4f5e
         print("Error: 'controlnet_cond' not found in 'inputSchema'")
         return nil
     }
