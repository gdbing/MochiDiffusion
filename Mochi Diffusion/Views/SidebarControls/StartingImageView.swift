//
//  StartingImageView.swift
//  Mochi Diffusion
//
//  Created by Joshua Park on 2/27/23.
//

import SwiftUI

struct StartingImageView: View {
    @EnvironmentObject private var controller: ImageController
    @State private var isInfoPopoverShown = false
    @State private var isMaskPopoverShown = false

    var body: some View {
        Text(
            "Starting Image",
            comment: "Label for setting the starting image (commonly known as image2image)"
        )
        .sidebarLabelFormat()

        HStack(alignment: .top) {
<<<<<<< HEAD
            ImageWellView(image: controller.startingImage, size: CGSize(width: controller.width, height: controller.height)) { image in
                controller.maskImage = nil
=======
            ImageWellView(image: controller.startingImage, size: controller.currentModel?.inputSize)
            { image in
>>>>>>> 261e4f5e
                if let image {
                    ImageController.shared.setStartingImage(image: image)
                } else {
                    await ImageController.shared.unsetStartingImage()
                }
            }
            .frame(width: 90, height: 90)
            .overlay(
                Image(nsImage: controller.maskImage.map { NSImage(cgImage: $0, size: NSSize(width: $0.width, height: $0.height)) } ?? NSImage())
                .resizable()
                .aspectRatio(contentMode: .fit)
            )
            .popover(isPresented: self.$isMaskPopoverShown, arrowEdge: .top) {
                let screenHeight = NSScreen.main?.frame.height ?? 0
                let screenWidth = NSScreen.main?.frame.width ?? 0
                let aspectRatio = CGSize(width: controller.width, height: controller.height).aspectRatio
                if aspectRatio <= 1 {
                    MaskEditorView(startingImage: controller.startingImage?.scaledAndCroppedTo(size: CGSize(width: (screenHeight * aspectRatio * 0.6).rounded(), height: (screenHeight * 0.6).rounded())), maskImage: $controller.maskImage)
                } else {
                    MaskEditorView(startingImage: controller.startingImage?.scaledAndCroppedTo(size: CGSize(width: (screenWidth * 0.5).rounded(), height: (screenWidth / aspectRatio * 0.5).rounded())), maskImage: $controller.maskImage)
                }
            }
            Spacer()

            VStack(alignment: .trailing) {
                HStack {
                    Button {
                        controller.maskImage = nil
                        Task { await ImageController.shared.selectStartingImage() }
                    } label: {
                        Image(systemName: "photo")
                    }

                    Button {
                        self.isMaskPopoverShown.toggle()
                    } label: {
                        Image(systemName: "paintbrush")
                    }
                    .disabled(controller.startingImage == nil)

                    Button {
                        controller.maskImage = nil
                        Task { await ImageController.shared.unsetStartingImage() }
                    } label: {
                        Image(systemName: "xmark")
                    }
                }
            }
        }

        HStack {
            Text(
                "Strength",
                comment: "Label for starting image strength slider control"
            )
            .sidebarLabelFormat()

            Spacer()

            Button {
                self.isInfoPopoverShown.toggle()
            } label: {
                Image(systemName: "info.circle")
                    .foregroundColor(Color.secondary)
            }
            .buttonStyle(PlainButtonStyle())
            .popover(isPresented: self.$isInfoPopoverShown, arrowEdge: .top) {
                Text(
                    """
                    Strength controls how closely the generated image resembles the starting image.
                    Use lower values to generate images that look similar to the starting image.
                    Use higher values to allow more creative freedom.

                    The size of the starting image must match the output image size of the current model.
                    """
                )
                .padding()
            }
        }
        MochiSlider(value: $controller.strength, bounds: 0.0...1.0, step: 0.05)
    }
}

struct PathWrapper: Identifiable {
    let id = UUID()
    let path: Path
}

struct MaskEditorView: View {
    let startingImage: CGImage?
    @Binding var maskImage: CGImage?
    @State private var startPoint: CGPoint?
    @State private var endPoint: CGPoint?
    @State private var paths: [PathWrapper] = []
    @State private var radius: CGFloat = 80

    var body: some View {
        VStack(alignment: .trailing) {
            ZStack {
                if let startingImage {
                    Image(nsImage: NSImage(cgImage: startingImage, size: NSSize(width: startingImage.width, height: startingImage.height)))
                        .aspectRatio(contentMode: .fit)
                    if let maskImage {
                        Image(nsImage: NSImage(cgImage: maskImage, size: NSSize(width: startingImage.width, height: startingImage.height)))
                            .aspectRatio(contentMode: .fit)
                    }
                }
            }
            .frame(width: CGFloat(startingImage?.width ?? 0), height: CGFloat(startingImage?.height ?? 0))

            HStack {
                Spacer()
                Button {
                    paths.removeAll()
                    maskImage = nil
                } label: {
                    Image(systemName: "arrow.clockwise.circle")
                        .font(.system(size: 30))
                }
                    .buttonBorderShape(.circle)
                    .padding(20)

                Slider(value: $radius, in: 30...150, step: 5)
                Spacer()
            }
            Spacer()
        }

        .gesture(
            DragGesture(minimumDistance: 0)
                .onChanged { value in
                    if startPoint == nil {
                        startPoint = value.location
                    } else {
                        endPoint = value.location
                        updateMaskImage()
                    }
                }
                .onEnded { _ in
                    startPoint = nil
                    endPoint = nil
                }
        )
    }

    func updateMaskImage() {
        guard let endPoint = endPoint else { return }

        let center = CGPoint(x: (endPoint.x), y: (endPoint.y))
        let adjustedY = CGFloat(startingImage?.height ?? 0) - center.y

        let path = Path { path in
            path.addEllipse(in: CGRect(x: center.x - radius, y: adjustedY - radius, width: radius * 2, height: radius * 2))
        }
        paths.append(PathWrapper(path: path))
        drawPaths()
    }

    func drawPaths() {
        guard let startingImage = startingImage else { return }
        let imageSize = CGSize(width: startingImage.width, height: startingImage.height)
        let imageRect = CGRect(origin: .zero, size: imageSize)

        let width = Int(imageSize.width)
        let height = Int(imageSize.height)

        guard let maskContext = CGContext(data: nil, width: width, height: height, bitsPerComponent: 8, bytesPerRow: 0, space: CGColorSpaceCreateDeviceRGB(), bitmapInfo: CGImageAlphaInfo.premultipliedLast.rawValue) else { return }

        maskContext.clear(imageRect)

        maskContext.setFillColor(CGColor.black)
        maskContext.setBlendMode(.normal)

        for pathWrapper in paths {
            maskContext.addPath(pathWrapper.path.cgPath)
            maskContext.fillPath()
        }

        if let maskImage = maskContext.makeImage() {
            self.maskImage = maskImage
        }
    }
}

#Preview {
    StartingImageView()
        .environmentObject(ImageController.shared)
}<|MERGE_RESOLUTION|>--- conflicted
+++ resolved
@@ -20,13 +20,9 @@
         .sidebarLabelFormat()
 
         HStack(alignment: .top) {
-<<<<<<< HEAD
-            ImageWellView(image: controller.startingImage, size: CGSize(width: controller.width, height: controller.height)) { image in
+            ImageWellView(image: controller.startingImage, size: CGSize(width: controller.width, height: controller.height))
+            { image in
                 controller.maskImage = nil
-=======
-            ImageWellView(image: controller.startingImage, size: controller.currentModel?.inputSize)
-            { image in
->>>>>>> 261e4f5e
                 if let image {
                     ImageController.shared.setStartingImage(image: image)
                 } else {
