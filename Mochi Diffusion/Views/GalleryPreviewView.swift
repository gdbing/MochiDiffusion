--- conflicted
+++ resolved
@@ -23,12 +23,8 @@
                 let stepValue = Double(step) / Double(progress.stepCount + 1)
 
                 let progressLabel = String(
-<<<<<<< HEAD
-                    localized: "About \(formatTimeRemaining(generator.lastStepGenerationElapsedTime, stepsLeft: progress.stepCount - step + 1))",
-=======
-                    localized:
-                        "About \(formatTimeRemaining(generator.lastStepGenerationElapsedTime, stepsLeft: progress.stepCount - step))",
->>>>>>> 261e4f5e
+                    localized: 
+                        "About \(formatTimeRemaining(generator.lastStepGenerationElapsedTime, stepsLeft: progress.stepCount - step + 1))",
                     comment: "Text displaying the current time remaining"
                 )
 
