//
//  ImageGenerator.swift
//  Mochi Diffusion
//
//  Created by Joshua Park on 2/12/23.
//

import Combine
import CoreML
@preconcurrency import GuernikaKit
import OSLog
import UniformTypeIdentifiers

struct GenerationConfig: Sendable, Identifiable {
    let id = UUID()
    var pipelineConfig: SampleInput
    var isXL: Bool
    var autosaveImages: Bool
    var imageDir: String
    var imageType: String
    var numberOfImages: Int
    let model: SDModel
    var mlComputeUnit: MLComputeUnits
    var scheduler: Scheduler
    var upscaleGeneratedImages: Bool
    var controlNets: [String]

    func pipelineHash() -> Int {
        var hasher = Hasher()
        hasher.combine(model)
        hasher.combine(controlNets)
        hasher.combine(mlComputeUnit)
        hasher.combine(pipelineConfig.size)
        hasher.combine(pipelineConfig.initImage == nil)
        return hasher.finalize()
    }
}

@Observable public final class ImageGenerator {

    static let shared = ImageGenerator()

    enum GeneratorError: Error {
        case imageDirectoryNoAccess
        case modelDirectoryNoAccess
        case modelSubDirectoriesNoAccess
        case noModelsFound
        case pipelineNotAvailable
        case requestedModelNotFound
    }

    enum State: Sendable {
        case ready(String?)
        case error(String)
        case loading
        case running(StableDiffusionProgress?)
    }

    private(set) var state = State.ready(nil)

    struct QueueProgress: Sendable {
        var index = 0
        var total = 0
    }

    private(set) var queueProgress = QueueProgress(index: 0, total: 0)

    private var pipeline: (any StableDiffusionPipeline)?

    private(set) var tokenizer: Tokenizer?

    private var generationStopped = false

    private(set) var lastStepGenerationElapsedTime: Double?

    private var generationStartTime: DispatchTime?

    func loadImages(imageDir: String) async throws -> ([SDImage], URL) {
        var finalImageDirURL: URL
        let fm = FileManager.default
        /// check if image autosave directory exists
        if imageDir.isEmpty {
            /// use default autosave directory
            finalImageDirURL = fm.homeDirectoryForCurrentUser
            finalImageDirURL.append(path: "MochiDiffusion/images", directoryHint: .isDirectory)
        } else {
            /// generate url from autosave directory
            finalImageDirURL = URL(fileURLWithPath: imageDir, isDirectory: true)
        }
        if !fm.fileExists(atPath: finalImageDirURL.path(percentEncoded: false)) {
            print(
                "Creating image autosave directory at: \"\(finalImageDirURL.path(percentEncoded: false))\""
            )
            try? fm.createDirectory(at: finalImageDirURL, withIntermediateDirectories: true)
        }
        let items = try fm.contentsOfDirectory(
            at: finalImageDirURL,
            includingPropertiesForKeys: nil,
            options: .skipsHiddenFiles
        )
        let imageURLs =
            items
            .filter { $0.isFileURL }
            .filter { ["png", "jpg", "jpeg", "heic"].contains($0.pathExtension) }
        var sdis: [SDImage] = []
        for url in imageURLs {
            guard let sdi = createSDImageFromURL(url) else { continue }
            sdis.append(sdi)
        }
        sdis.sort { $0.generatedDate < $1.generatedDate }
        return (sdis, finalImageDirURL)
    }

    private func controlNets(in controlNetDirectoryURL: URL) -> [SDControlNet] {
        let controlNetDirectoryPath = controlNetDirectoryURL.path(percentEncoded: false)

        guard FileManager.default.fileExists(atPath: controlNetDirectoryPath),
            let contentsOfControlNet = try? FileManager.default.contentsOfDirectory(
                atPath: controlNetDirectoryPath)
        else {
            return []
        }

        return contentsOfControlNet.compactMap {
            SDControlNet(url: controlNetDirectoryURL.appending(path: $0))
        }
    }

    func getModels(modelDirectoryURL: URL, controlNetDirectoryURL: URL) async throws -> [SDModel] {
        var models: [SDModel] = []
        let fm = FileManager.default

        do {
            let controlNet = controlNets(in: controlNetDirectoryURL)
            let subDirs = try modelDirectoryURL.subDirectories()

            models =
                subDirs
                .sorted {
                    $0.lastPathComponent.compare(
                        $1.lastPathComponent, options: [.caseInsensitive, .diacriticInsensitive])
                        == .orderedAscending
                }
                .compactMap { url in
<<<<<<< HEAD
                    let unetMetadataPath = url.appending(components: "Unet.mlmodelc", "metadata.json").path(percentEncoded: false)
                    let hasControlNet = fm.fileExists(atPath: unetMetadataPath)
=======
                    let controlledUnetMetadataPath = url.appending(
                        components: "ControlledUnet.mlmodelc", "metadata.json"
                    ).path(percentEncoded: false)
                    let hasControlNet = fm.fileExists(atPath: controlledUnetMetadataPath)

>>>>>>> 261e4f5e
                    if hasControlNet {
                        let controlNetSymLinkPath = url.appending(component: "controlnet").path(
                            percentEncoded: false)

                        if !fm.fileExists(atPath: controlNetSymLinkPath) {
                            try? fm.createSymbolicLink(
                                atPath: controlNetSymLinkPath,
                                withDestinationPath: controlNetDirectoryURL.path(
                                    percentEncoded: false))
                        }
                    }

                    return SDModel(
                        url: url, name: url.lastPathComponent,
                        controlNet: hasControlNet ? controlNet : [])
                }
        } catch {
            await updateState(.error("Could not get model subdirectories."))
            throw GeneratorError.modelSubDirectoriesNoAccess
        }
        if models.isEmpty {
            await updateState(
                .error("No models found under: \(modelDirectoryURL.path(percentEncoded: false))"))
            throw GeneratorError.noModelsFound
        }
        return models
    }

    func loadPipeline(
        model: SDModel, controlNet: [String] = [], computeUnit: MLComputeUnits, reduceMemory: Bool
    ) async throws {
        let fm = FileManager.default
        if !fm.fileExists(atPath: model.url.path) {
            await updateState(.error("Couldn't load \(model.name) because it doesn't exist."))
            throw GeneratorError.requestedModelNotFound
        }

        await updateState(.loading)
        let config = MLModelConfiguration()
        config.computeUnits = computeUnit

        let modelresource = try GuernikaKit.load(at: model.url)

        switch modelresource {
        case is StableDiffusionXLPipeline:
            self.pipeline = modelresource as? StableDiffusionXLPipeline
        case is StableDiffusionXLRefinerPipeline:
            self.pipeline = modelresource as? StableDiffusionXLRefinerPipeline
        case is StableDiffusionPix2PixPipeline:
            self.pipeline = modelresource as? StableDiffusionPix2PixPipeline
        default:
            self.pipeline = modelresource as? StableDiffusionMainPipeline
        }

        self.pipeline?.reduceMemory = reduceMemory
        self.tokenizer = Tokenizer(modelDir: model.url)
        await updateState(.ready(nil))
    }

    func generate(_ inputConfig: GenerationConfig) async throws {
        guard let pipeline = pipeline else {
            await updateState(.error("Pipeline is not loaded."))
            throw GeneratorError.pipelineNotAvailable
        }
        await updateState(.loading)
        generationStopped = false

        var config = inputConfig
        config.pipelineConfig.seed =
            config.pipelineConfig.seed == 0
            ? UInt32.random(in: 0..<UInt32.max) : config.pipelineConfig.seed

        var sdi = SDImage()
        sdi.prompt = config.pipelineConfig.prompt
        sdi.negativePrompt = config.pipelineConfig.negativePrompt
        sdi.model = config.model.name
        sdi.scheduler = config.scheduler
        sdi.mlComputeUnit = config.mlComputeUnit
        sdi.steps = config.pipelineConfig.stepCount
        sdi.guidanceScale = Double(config.pipelineConfig.guidanceScale)

        for index in 0..<config.numberOfImages {
            await updateQueueProgress(
                QueueProgress(index: index, total: inputConfig.numberOfImages))
            generationStartTime = DispatchTime.now()
<<<<<<< HEAD

            let image = try pipeline.generateImages(input: config.pipelineConfig) { progress in
=======
            let images = try pipeline.generateImages(configuration: config.pipelineConfig) {
                [config] progress in
>>>>>>> 261e4f5e

                Task { @MainActor in
                    state = .running(progress)
                    let endTime = DispatchTime.now()
                    lastStepGenerationElapsedTime = Double(
                        endTime.uptimeNanoseconds - (generationStartTime?.uptimeNanoseconds ?? 0))
                    generationStartTime = endTime
                }

                Task {
<<<<<<< HEAD
                    let currentImage = progress.currentLatentSample
                    if await ImageController.shared.showHighqualityPreview {
                        ImageStore.shared.setCurrentGenerating(image: try pipeline.decodeToImage(currentImage))
=======
                    if config.pipelineConfig.useDenoisedIntermediates,
                        let currentImage = progress.currentImages.last
                    {
                        ImageStore.shared.setCurrentGenerating(image: currentImage)
>>>>>>> 261e4f5e
                    } else {
                        ImageStore.shared.setCurrentGenerating(image: pipeline.latentToImage(currentImage))
                    }
                }

                return !generationStopped
            }
            if generationStopped {
                break
            }
<<<<<<< HEAD

            guard let image = image else { continue }
            if config.upscaleGeneratedImages {
                guard let upscaledImg = await Upscaler.shared.upscale(cgImage: image) else { continue }
                sdi.image = upscaledImg
                sdi.aspectRatio = CGFloat(Double(upscaledImg.width) / Double(upscaledImg.height))
                sdi.upscaler = "RealESRGAN"
            } else {
                sdi.image = image
                sdi.aspectRatio = CGFloat(Double(image.width) / Double(image.height))
            }
            sdi.id = UUID()
            sdi.seed = config.pipelineConfig.seed
            sdi.generatedDate = Date.now
            sdi.path = ""

            if config.autosaveImages && !config.imageDir.isEmpty {
                var pathURL = URL(fileURLWithPath: config.imageDir, isDirectory: true)
                let count = ImageStore.shared.images.endIndex + 1
                pathURL.append(path: sdi.filenameWithoutExtension(count: count))

                let type = UTType.fromString(config.imageType)
                guard let path = await sdi.save(pathURL, type: type) else { continue }
                sdi.path = path.path(percentEncoded: false)
=======
            for image in images {
                guard let image = image else { continue }
                if config.upscaleGeneratedImages {
                    guard let upscaledImg = await Upscaler.shared.upscale(cgImage: image) else {
                        continue
                    }
                    sdi.image = upscaledImg
                    sdi.aspectRatio = CGFloat(
                        Double(upscaledImg.width) / Double(upscaledImg.height))
                    sdi.upscaler = "RealESRGAN"
                } else {
                    sdi.image = image
                    sdi.aspectRatio = CGFloat(Double(image.width) / Double(image.height))
                }
                sdi.id = UUID()
                sdi.seed = config.pipelineConfig.seed
                sdi.generatedDate = Date.now
                sdi.path = ""

                if config.autosaveImages && !config.imageDir.isEmpty {
                    var pathURL = URL(fileURLWithPath: config.imageDir, isDirectory: true)
                    let count = ImageStore.shared.images.endIndex + 1
                    pathURL.append(path: sdi.filenameWithoutExtension(count: count))

                    let type = UTType.fromString(config.imageType)
                    guard let path = await sdi.save(pathURL, type: type) else { continue }
                    sdi.path = path.path(percentEncoded: false)
                }
                ImageStore.shared.add(sdi)
>>>>>>> 261e4f5e
            }
            ImageStore.shared.add(sdi)
            config.pipelineConfig.seed += 1
        }
        await updateState(.ready(nil))
    }

    func stopGenerate() async {
        generationStopped = true
    }

    func updateState(_ state: State) async {
        Task { @MainActor in
            self.state = state
        }
    }

    private func updateQueueProgress(_ queueProgress: QueueProgress) async {
        Task { @MainActor in
            self.queueProgress = queueProgress
        }
    }
}

extension URL {
    func subDirectories() throws -> [URL] {
        guard hasDirectoryPath else { return [] }
        return try FileManager.default.contentsOfDirectory(
            at: self,
            includingPropertiesForKeys: nil,
            options: [.skipsHiddenFiles]
        )
        .filter { $0.resolvingSymlinksInPath().hasDirectoryPath }
    }
}<|MERGE_RESOLUTION|>--- conflicted
+++ resolved
@@ -142,16 +142,11 @@
                         == .orderedAscending
                 }
                 .compactMap { url in
-<<<<<<< HEAD
-                    let unetMetadataPath = url.appending(components: "Unet.mlmodelc", "metadata.json").path(percentEncoded: false)
+                    let unetMetadataPath = url.appending(
+                        components: "Unet.mlmodelc", "metadata.json"
+                    ).path(percentEncoded: false)
                     let hasControlNet = fm.fileExists(atPath: unetMetadataPath)
-=======
-                    let controlledUnetMetadataPath = url.appending(
-                        components: "ControlledUnet.mlmodelc", "metadata.json"
-                    ).path(percentEncoded: false)
-                    let hasControlNet = fm.fileExists(atPath: controlledUnetMetadataPath)
-
->>>>>>> 261e4f5e
+
                     if hasControlNet {
                         let controlNetSymLinkPath = url.appending(component: "controlnet").path(
                             percentEncoded: false)
@@ -237,13 +232,9 @@
             await updateQueueProgress(
                 QueueProgress(index: index, total: inputConfig.numberOfImages))
             generationStartTime = DispatchTime.now()
-<<<<<<< HEAD
-
-            let image = try pipeline.generateImages(input: config.pipelineConfig) { progress in
-=======
-            let images = try pipeline.generateImages(configuration: config.pipelineConfig) {
-                [config] progress in
->>>>>>> 261e4f5e
+
+            let image = try pipeline.generateImages(input: config.pipelineConfig) {
+                progress in
 
                 Task { @MainActor in
                     state = .running(progress)
@@ -254,16 +245,9 @@
                 }
 
                 Task {
-<<<<<<< HEAD
                     let currentImage = progress.currentLatentSample
                     if await ImageController.shared.showHighqualityPreview {
                         ImageStore.shared.setCurrentGenerating(image: try pipeline.decodeToImage(currentImage))
-=======
-                    if config.pipelineConfig.useDenoisedIntermediates,
-                        let currentImage = progress.currentImages.last
-                    {
-                        ImageStore.shared.setCurrentGenerating(image: currentImage)
->>>>>>> 261e4f5e
                     } else {
                         ImageStore.shared.setCurrentGenerating(image: pipeline.latentToImage(currentImage))
                     }
@@ -274,13 +258,15 @@
             if generationStopped {
                 break
             }
-<<<<<<< HEAD
 
             guard let image = image else { continue }
             if config.upscaleGeneratedImages {
-                guard let upscaledImg = await Upscaler.shared.upscale(cgImage: image) else { continue }
+                guard let upscaledImg = await Upscaler.shared.upscale(cgImage: image) else {
+                    continue
+                }
                 sdi.image = upscaledImg
-                sdi.aspectRatio = CGFloat(Double(upscaledImg.width) / Double(upscaledImg.height))
+                sdi.aspectRatio = CGFloat(
+                    Double(upscaledImg.width) / Double(upscaledImg.height))
                 sdi.upscaler = "RealESRGAN"
             } else {
                 sdi.image = image
@@ -299,37 +285,6 @@
                 let type = UTType.fromString(config.imageType)
                 guard let path = await sdi.save(pathURL, type: type) else { continue }
                 sdi.path = path.path(percentEncoded: false)
-=======
-            for image in images {
-                guard let image = image else { continue }
-                if config.upscaleGeneratedImages {
-                    guard let upscaledImg = await Upscaler.shared.upscale(cgImage: image) else {
-                        continue
-                    }
-                    sdi.image = upscaledImg
-                    sdi.aspectRatio = CGFloat(
-                        Double(upscaledImg.width) / Double(upscaledImg.height))
-                    sdi.upscaler = "RealESRGAN"
-                } else {
-                    sdi.image = image
-                    sdi.aspectRatio = CGFloat(Double(image.width) / Double(image.height))
-                }
-                sdi.id = UUID()
-                sdi.seed = config.pipelineConfig.seed
-                sdi.generatedDate = Date.now
-                sdi.path = ""
-
-                if config.autosaveImages && !config.imageDir.isEmpty {
-                    var pathURL = URL(fileURLWithPath: config.imageDir, isDirectory: true)
-                    let count = ImageStore.shared.images.endIndex + 1
-                    pathURL.append(path: sdi.filenameWithoutExtension(count: count))
-
-                    let type = UTType.fromString(config.imageType)
-                    guard let path = await sdi.save(pathURL, type: type) else { continue }
-                    sdi.path = path.path(percentEncoded: false)
-                }
-                ImageStore.shared.add(sdi)
->>>>>>> 261e4f5e
             }
             ImageStore.shared.add(sdi)
             config.pipelineConfig.seed += 1
